# Green-Bit-LLM

A toolkit for fine-tuning, inferencing, and evaluating GreenBitAI's LLMs.

## Introduction
 
This Python package uses the [Bitorch Engine](https://github.com/GreenBitAI/bitorch-engine) for efficient operations on [GreenBitAI's Low-bit Language Models (LLMs)](https://huggingface.co/GreenBitAI). 
It enables **high-performance inference** on both cloud-based and consumer-level GPUs, and supports **full-parameter fine-tuning** directly **using quantized LLMs**. 
Additionally, you can use our provided **evaluation tools** to validate the model's performance on mainstream benchmark datasets.

<<<<<<< HEAD
## News
- [2024/04]
  - We have launched over **200 low-bit LLMs** in [GreenBitAI's Hugging Face Model Zoo](https://huggingface.co/GreenBitAI). Our release includes highly precise 2.2/2.5/3-bit models across the LLM family, featuring LLaMA 2/3, 01-Yi, Qwen, Mistral, Phi-3, Gemma, and more.
  - We released [Bitorch Engine](https://github.com/GreenBitAI/bitorch-engine) for **low-bit** quantized neural network operations. Our release support full parameter fine-tuning and parameter efficiency fine-tuning (PEFT), even under extremely constrained GPU resource conditions.
  - We released [gbx-lm](https://github.com/GreenBitAI/gbx-lm) python package which enables the efficient execution of [GreenBitAI's low-bit models](https://huggingface.co/collections/GreenBitAI/greenbitai-mlx-llm-6614eb6ceb8da657c2b4ed58) on Apple devices with [MLX](https://github.com/ml-explore/mlx).  

## Demo

Full parameter fine-tuning of the LLaMA-3 8B model using a single GTX 3090 GPU with 24GB of graphics memory:

<img src="assets/demo_llama3_8B_fpft.gif" width="960">

PEFT of the 01-Yi 34B model using a single GTX 3090 GPU with 24GB of graphics memory:

<img src="assets/demo_yi_34B_peft.gif" width="960">

## Installation

### Using Pip

=======
## Installation

### Using Pip

>>>>>>> f8b941e1
```bash
pip install green-bit-llm
```

### From source

simply clone the repository and install the required dependencies (for Python >= 3.9):
```bash
git clone https://github.com/GreenBitAI/green-bit-llm.git
pip install -r requirements.txt
```

### Conda

Alternatively you can also use the prepared conda environment configuration:
```bash
conda env create -f environment.yml
conda activate gbai_cuda_lm
```

## Usage
### Inference

Please see the description of the [Inference package](green_bit_llm/inference/README.md) for details.

### Evaluation

Please see the description of the [Evaluation package](green_bit_llm/evaluation/README.md) for details.

### sft

Please see the description of the [sft package](green_bit_llm/sft/README.md) for details.

## Requirements

- Python 3.x
- [Bitorch Engine](https://github.com/GreenBitAI/bitorch-engine)
- See `requirements.txt` or `environment.yml` for a complete list of dependencies

## Examples
<<<<<<< HEAD

### Simple Generation

Run the simple generation script as follows:

```bash
CUDA_VISIBLE_DEVICES=0 python -m green_bit_llm.inference.sim_gen --model GreenBitAI/Qwen-1.5-1.8B-layer-mix-bpw-3.0 --max-tokens 100 --use-flash-attention-2 --ignore-chat-template
```

### PPL Evaluation
```bash
CUDA_VISIBLE_DEVICES=0 python -m green_bit_llm.evaluation.evaluate --model GreenBitAI/Qwen-1.5-4B-layer-mix-bpw-3.0 --trust-remote-code --eval-ppl --ppl-tasks wikitext2,c4_new,ptb
```

### Full-parameter fine-tuning

Run the script as follows to fine-tune the quantized weights of the model on the target dataset. 
The '--tune-qweight-only' parameter determines whether to fine-tune only the quantized weights or all weights, including non-quantized ones.

```bash
CUDA_VISIBLE_DEVICES=0 python -m green_bit_llm.sft.finetune --model GreenBitAI/Qwen-1.5-1.8B-layer-mix-bpw-3.0 --dataset tatsu-lab/alpaca --optimizer DiodeMix --tune-qweight-only
```

### Parameter efficient fine-tuning

```bash
CUDA_VISIBLE_DEVICES=0 python -m green_bit_llm.sft.peft_lora --model GreenBitAI/Qwen-1.5-1.8B-layer-mix-bpw-3.0 --dataset tatsu-lab/alpaca --lr-fp 1e-6
=======

### Simple Generation

Run the simple generation script as follows:

```bash
CUDA_VISIBLE_DEVICES=0 python -m green_bit_llm.inference.sim_gen --model GreenBitAI/Qwen-1.5-1.8B-layer-mix-bpw-3.0 --max-tokens 100 --use-flash-attention-2 --ignore-chat-template
```

### PPL Evaluation
```bash
CUDA_VISIBLE_DEVICES=0 python -m green_bit_llm.evaluation.evaluate --model GreenBitAI/Qwen-1.5-4B-layer-mix-bpw-3.0 --trust-remote-code --eval-ppl --ppl-tasks wikitext2,c4_new,ptb
```

### Run sft

```bash
>>>>>>> f8b941e1
```

## License
We release our codes under the [Apache 2.0 License](LICENSE).
<<<<<<< HEAD
Additionally, three packages are also partly based on third-party open-source codes. For detailed information, please refer to the description pages of the sub-projects.
=======
Additionally, three packages are also partly based on third-party open-source codes. For detailed information, please refer to the description pages of the sub-projects.
>>>>>>> f8b941e1
<|MERGE_RESOLUTION|>--- conflicted
+++ resolved
@@ -1,6 +1,6 @@
 # Green-Bit-LLM
 
-A toolkit for fine-tuning, inferencing, and evaluating GreenBitAI's LLMs.
+A toolkit for fine-tuning, inferencing, and evaluating GreenBitAI's low-bit LLMs.
 
 ## Introduction
  
@@ -8,7 +8,6 @@
 It enables **high-performance inference** on both cloud-based and consumer-level GPUs, and supports **full-parameter fine-tuning** directly **using quantized LLMs**. 
 Additionally, you can use our provided **evaluation tools** to validate the model's performance on mainstream benchmark datasets.
 
-<<<<<<< HEAD
 ## News
 - [2024/04]
   - We have launched over **200 low-bit LLMs** in [GreenBitAI's Hugging Face Model Zoo](https://huggingface.co/GreenBitAI). Our release includes highly precise 2.2/2.5/3-bit models across the LLM family, featuring LLaMA 2/3, 01-Yi, Qwen, Mistral, Phi-3, Gemma, and more.
@@ -29,12 +28,6 @@
 
 ### Using Pip
 
-=======
-## Installation
-
-### Using Pip
-
->>>>>>> f8b941e1
 ```bash
 pip install green-bit-llm
 ```
@@ -75,7 +68,6 @@
 - See `requirements.txt` or `environment.yml` for a complete list of dependencies
 
 ## Examples
-<<<<<<< HEAD
 
 ### Simple Generation
 
@@ -103,31 +95,8 @@
 
 ```bash
 CUDA_VISIBLE_DEVICES=0 python -m green_bit_llm.sft.peft_lora --model GreenBitAI/Qwen-1.5-1.8B-layer-mix-bpw-3.0 --dataset tatsu-lab/alpaca --lr-fp 1e-6
-=======
-
-### Simple Generation
-
-Run the simple generation script as follows:
-
-```bash
-CUDA_VISIBLE_DEVICES=0 python -m green_bit_llm.inference.sim_gen --model GreenBitAI/Qwen-1.5-1.8B-layer-mix-bpw-3.0 --max-tokens 100 --use-flash-attention-2 --ignore-chat-template
-```
-
-### PPL Evaluation
-```bash
-CUDA_VISIBLE_DEVICES=0 python -m green_bit_llm.evaluation.evaluate --model GreenBitAI/Qwen-1.5-4B-layer-mix-bpw-3.0 --trust-remote-code --eval-ppl --ppl-tasks wikitext2,c4_new,ptb
-```
-
-### Run sft
-
-```bash
->>>>>>> f8b941e1
 ```
 
 ## License
 We release our codes under the [Apache 2.0 License](LICENSE).
-<<<<<<< HEAD
-Additionally, three packages are also partly based on third-party open-source codes. For detailed information, please refer to the description pages of the sub-projects.
-=======
-Additionally, three packages are also partly based on third-party open-source codes. For detailed information, please refer to the description pages of the sub-projects.
->>>>>>> f8b941e1
+Additionally, three packages are also partly based on third-party open-source codes. For detailed information, please refer to the description pages of the sub-projects.